--- conflicted
+++ resolved
@@ -86,13 +86,9 @@
 
     pass
     # try to rebook cancelled
-<<<<<<< HEAD
-
-=======
     # trying to overbook block
     # cannot block book event with no available blocktype
     # trying to block book with wrong block type
->>>>>>> 0ac47698
 
 class UserBlocksViewTests(TestCase):
 
