import sys
from io import StringIO

from django.test import TestCase
from django.conf import settings
from django.core import management
from django.core import mail
from django.db.models import Q
from django.contrib.auth.models import User
from django.utils import timezone
from datetime import datetime, timedelta
from allauth.socialaccount.models import SocialApp
from mock import patch
from model_mommy import mommy

from activitylog.models import ActivityLog
from booking.models import Event, Booking, EventType, BlockType, \
    TicketBooking, Ticket
from payments.models import PaypalBookingTransaction

class ManagementCommandsTests(TestCase):

    def setUp(self):
        # redirect stdout so we can test it
        self.output = StringIO()
        self.saved_stdout = sys.stdout
        sys.stdout = self.output

    def tearDown(self):
        self.output.close()
        sys.stdout = self.saved_stdout

    def test_setup_fb(self):
        self.assertEquals(SocialApp.objects.all().count(), 0)
        management.call_command('setup_fb')
        self.assertEquals(SocialApp.objects.all().count(), 1)

    def test_load_users(self):
        self.assertEquals(User.objects.all().count(), 0)
        management.call_command('load_users')
        self.assertEquals(User.objects.all().count(), 6)

    def test_load_users_existing_superuser(self):
        suser = mommy.make_recipe(
            'booking.user', username='admin', email='admin@admin.com'
        )
        suser.is_superuser = True
        suser.save()
        self.assertEquals(User.objects.all().count(), 1)
        management.call_command('load_users')
        self.assertEquals(User.objects.all().count(), 6)

        self.assertEqual(
            self.output.getvalue(),
            'Trying to create superuser...\n'
            'Superuser with username "admin" already exists\n'
            'Creating 5 test users\n'
        )

    def test_create_events(self):
        self.assertEquals(Event.objects.all().count(), 0)
        management.call_command('create_events')
        self.assertEquals(Event.objects.all().count(), 5)

    @patch('booking.utils.date')
    def test_create_classes_with_manage_command(self, mock_date):
        """
        Create timetable sessions and add classes
        """
        mock_date.today.return_value = datetime(2015, 2, 10)

        self.assertEquals(Event.objects.all().count(), 0)
        management.call_command('create_classes')
        # check that there are now classes on the Monday of the mocked week
        # (mocked now is Wed 10 Feb 2015)
        mon_classes = Event.objects.filter(
            Q(date__gte=datetime(2015, 2, 10, tzinfo=timezone.utc)) &
            Q(date__lte=datetime(2015, 2, 11, tzinfo=timezone.utc))
        )
        self.assertTrue(mon_classes)
        # check that there are now classes on the Monday of the following week
        # (mocked now is Wed 10 Feb 2015)
        next_mon_classes = Event.objects.filter(
            Q(date__gte=datetime(2015, 2, 17, tzinfo=timezone.utc)) &
            Q(date__lte=datetime(2015, 2, 18, tzinfo=timezone.utc))
        )
        self.assertTrue(next_mon_classes)

    def test_create_bookings(self):
        """
        test that create_bookings creates 3 bookings per event
        """
        mommy.make_recipe('booking.user', _quantity=3)
        mommy.make_recipe('booking.future_EV', _quantity=2)
        self.assertEquals(Booking.objects.all().count(), 0)
        management.call_command('create_bookings')
        self.assertEquals(Booking.objects.all().count(), 6)

    def test_create_bookings_without_users(self):
        """
        test that create_bookings creates users if none exist
        """
        mommy.make_recipe('booking.future_EV')
        self.assertEquals(Booking.objects.all().count(), 0)
        self.assertEquals(User.objects.all().count(), 0)
        management.call_command('create_bookings')
        self.assertEquals(Booking.objects.all().count(), 3)
        self.assertEquals(User.objects.all().count(), 6)

    def test_create_bookings_without_events(self):
        """
        test that create_bookings handles being called when there are no events
        """
        self.assertEquals(Booking.objects.all().count(), 0)

        management.call_command('create_bookings')
        # confirm no errors, and no booking are created
        self.assertEquals(Booking.objects.all().count(), 0)

    def test_create_events_and_blocktypes(self):
        """
        test that create_events_and_blocktypes creates the default types
        """
        self.assertEquals(EventType.objects.all().count(), 0)
        self.assertEquals(BlockType.objects.all().count(), 0)

        management.call_command('create_event_and_blocktypes')
        self.assertEquals(EventType.objects.all().count(), 8)
        self.assertEquals(BlockType.objects.all().count(), 4)

    def test_create_events_and_blocktypes_twice(self):
        """
        test that create_events_and_blocktypes does not create duplicates
        """
        self.assertEquals(EventType.objects.all().count(), 0)
        self.assertEquals(BlockType.objects.all().count(), 0)

        management.call_command('create_event_and_blocktypes')
        self.assertEquals(EventType.objects.all().count(), 8)
        self.assertEquals(BlockType.objects.all().count(), 4)

        management.call_command('create_event_and_blocktypes')
        self.assertEquals(EventType.objects.all().count(), 8)
        self.assertEquals(BlockType.objects.all().count(), 4)


class EmailReminderAndWarningTests(TestCase):

    @patch('booking.management.commands.email_reminders.timezone')
    def test_email_reminders(self, mock_tz):
        """
        Email reminders 24 hours before cancellation period starts
        """
        mock_tz.now.return_value = datetime(
            2015, 2, 10, 19, 0, tzinfo=timezone.utc
            )

        # cancellation period starts 2015/2/11 18:00
        event = mommy.make_recipe(
            'booking.future_EV',
            date=datetime(2015, 2, 12, 18, 0, tzinfo=timezone.utc),
            payment_open=True,
            cost=10,
            cancellation_period=24)
        # cancellation period starts 2015/2/12 18:00
        event1 = mommy.make_recipe(
            'booking.future_EV',
            date=datetime(2015, 2, 13, 18, 0, tzinfo=timezone.utc),
            payment_open=True,
            cost=10,
            cancellation_period=24)
        mommy.make_recipe(
            'booking.booking', event=event, _quantity=5,
            )
        mommy.make_recipe(
            'booking.booking', event=event1, _quantity=5,
            )
        management.call_command('email_reminders')
        # emails are only sent for event1
        self.assertEquals(len(mail.outbox), 5)

    @patch('booking.management.commands.email_reminders.timezone')
    def test_email_reminders_not_sent_for_past_events(self, mock_tz):
        mock_tz.now.return_value = datetime(
            2015, 2, 10, tzinfo=timezone.utc
            )

        # cancellation period starts 2015/2/8 00:00
        event = mommy.make_recipe(
            'booking.past_event',
            date=datetime(2015, 2, 9, tzinfo=timezone.utc),
            payment_open=True,
            cost=10,
            cancellation_period=24)

        mommy.make_recipe(
            'booking.booking', event=event, _quantity=5,
            )
        management.call_command('email_reminders')
        self.assertEquals(len(mail.outbox), 0)

    @patch('booking.management.commands.email_reminders.timezone')
    def test_email_reminders_not_sent_twice(self, mock_tz):
        mock_tz.now.return_value = datetime(
            2015, 2, 11, 19, 0, tzinfo=timezone.utc
            )

        # cancellation period starts 2015/2/12 18:00
        event = mommy.make_recipe(
            'booking.future_EV',
            date=datetime(2015, 2, 13, 18, 0, tzinfo=timezone.utc),
            payment_open=True,
            cost=10,
            cancellation_period=24)
        mommy.make_recipe(
            'booking.booking', event=event, _quantity=5,
            )

        management.call_command('email_reminders')
        self.assertEquals(len(mail.outbox), 5)
        # emails are not sent again
        management.call_command('email_reminders')
        self.assertEquals(len(mail.outbox), 5)

    @patch('booking.management.commands.email_reminders.timezone')
    def test_email_reminders_set_flags(self, mock_tz):
        """
        Test that reminder_sent flag set
        """
        mock_tz.now.return_value = datetime(
            2015, 2, 11, 19, 0, tzinfo=timezone.utc
            )

        # cancellation period starts 2015/2/12 18:00
        event = mommy.make_recipe(
            'booking.future_EV',
            date=datetime(2015, 2, 13, 18, 0, tzinfo=timezone.utc),
            payment_open=True,
            cost=10,
            cancellation_period=24)
        mommy.make_recipe(
            'booking.booking', event=event, paid=True, payment_confirmed=True,
            )
        management.call_command('email_reminders')
        self.assertEquals(len(mail.outbox), 1)
        self.assertEquals(
            Booking.objects.filter(reminder_sent=True).count(), 1
            )

    @patch('booking.management.commands.email_reminders.timezone')
    def test_email_reminders_only_sent_for_open_bookings(self, mock_tz):
        mock_tz.now.return_value = datetime(
            2015, 2, 12, 19, 0, tzinfo=timezone.utc
            )

        # cancellation period starts 2015/2/11 18:00
        event = mommy.make_recipe(
            'booking.future_EV',
            date=datetime(2015, 2, 13, 18, 0, tzinfo=timezone.utc),
            payment_open=True,
            cost=10,
            cancellation_period=24)
        mommy.make_recipe(
            'booking.booking', event=event, status='OPEN', _quantity=5
            )
        mommy.make_recipe(
            'booking.booking', event=event, status='CANCELLED', _quantity=5
            )
        management.call_command('email_reminders')
        self.assertEquals(len(mail.outbox), 5)
        for booking in Booking.objects.filter(status='OPEN'):
            self.assertTrue(booking.reminder_sent)
        for booking in Booking.objects.filter(status='CANCELLED'):
            self.assertFalse(booking.reminder_sent)

    @patch('booking.management.commands.email_warnings.timezone')
    def test_email_warnings(self, mock_tz):
        """
        test email warning is sent 48 hours before cancellation_period or
        payment_due_date
        """
        mock_tz.now.return_value = datetime(
            2015, 2, 10, 0, 0, tzinfo=timezone.utc
            )

        # cancellation period starts 2015/2/14 17:00
        # payment_due_date 2015/2/11 23:59
        event = mommy.make_recipe(
            'booking.future_EV',
            date=datetime(2015, 2, 14, 18, 0, tzinfo=timezone.utc),
            payment_open=True,
            cost=10,
            payment_due_date=datetime(2015, 2, 11, tzinfo=timezone.utc),
            cancellation_period=1)
        # cancellation period starts 2015/2/14 17:00
        # payment_due_date 2015/2/12 23:59
        event1 = mommy.make_recipe(
            'booking.future_EV',
            date=datetime(2015, 2, 14, 18, 0, tzinfo=timezone.utc),
            payment_open=True,
            cost=10,
            payment_due_date=datetime(2015, 2, 12, tzinfo=timezone.utc),
            cancellation_period=1)
        mommy.make_recipe(
            'booking.booking', event=event, paid=False,
            payment_confirmed=False,
            date_booked=datetime(2015, 2, 9, 19, 30, tzinfo=timezone.utc),
            _quantity=5,
            )
        mommy.make_recipe(
            'booking.booking', event=event1, paid=False,
            payment_confirmed=False,
            date_booked=datetime(2015, 2, 9, 19, 30, tzinfo=timezone.utc),
            _quantity=5,
            )

        management.call_command('email_warnings')
        self.assertEquals(len(mail.outbox), 5)

    @patch('booking.management.commands.email_warnings.timezone')
    def test_email_warnings_sent_if_no_payment_due_date(self, mock_tz):
        """
        test email warning is sent 48 hours before cancellation_period for
        events with no payment_due_date
        """
        mock_tz.now.return_value = datetime(
            2015, 2, 11, 19, 0, tzinfo=timezone.utc
            )

        # cancellation period starts 2015/2/13 18:00
        # payment_due_date None
        event = mommy.make_recipe(
            'booking.future_EV',
            date=datetime(2015, 2, 14, 18, 0, tzinfo=timezone.utc),
            payment_open=True,
            cost=10,
            payment_due_date=None,
            cancellation_period=24)

        mommy.make_recipe(
            'booking.booking', event=event, paid=False,
            payment_confirmed=False,
            date_booked=datetime(2015, 2, 11, 14, 30, tzinfo=timezone.utc),
            _quantity=5,
            )

        management.call_command('email_warnings')
        self.assertEquals(len(mail.outbox), 5)

    @patch('booking.management.commands.email_warnings.timezone')
    def test_email_warnings_not_sent_twice(self, mock_tz):

        mock_tz.now.return_value = datetime(
            2015, 2, 10, tzinfo=timezone.utc
            )
        # cancellation period starts 2015/2/13 17:00
        # payment_due_date 2015/2/11 23:59
        event = mommy.make_recipe(
            'booking.future_EV',
            date=datetime(2015, 2, 13, 18, 0, tzinfo=timezone.utc),
            payment_open=True,
            cost=10,
            payment_due_date=datetime(2015, 2, 11, tzinfo=timezone.utc),
            cancellation_period=1)
        mommy.make_recipe(
            'booking.booking', event=event, paid=False,
            payment_confirmed=False,
            date_booked=datetime(2015, 2, 9, 19, 30, tzinfo=timezone.utc),
            _quantity=5,
            )
        management.call_command('email_warnings')
        self.assertEquals(len(mail.outbox), 5)
        for booking in Booking.objects.all():
            self.assertTrue(booking.warning_sent)

        # no additional emails sent on subsequent calls
        management.call_command('email_warnings')
        self.assertEquals(len(mail.outbox), 5)

    @patch('booking.management.commands.email_warnings.timezone')
    def test_email_warnings_only_sent_for_payment_not_confirmed(self, mock_tz):
        """
        test email warning is only sent for bookings that are not marked as
        payment_confirmed
        """
        mock_tz.now.return_value = datetime(
            2015, 2, 10, tzinfo=timezone.utc
            )
        # cancellation period starts 2015/2/13 17:00
        # payment_due_date 2015/2/11 23:59
        event = mommy.make_recipe(
            'booking.future_EV',
            date=datetime(2015, 2, 13, 18, 0, tzinfo=timezone.utc),
            payment_open=True,
            cost=10,
            payment_due_date=datetime(2015, 2, 11, tzinfo=timezone.utc),
            cancellation_period=1)
        mommy.make_recipe(
            'booking.booking', event=event, paid=False,
            payment_confirmed=False,
            date_booked=datetime(2015, 2, 9, 19, 30, tzinfo=timezone.utc),
            _quantity=3,
            )
        mommy.make_recipe(
            'booking.booking', event=event, paid=True,
            payment_confirmed=True,
            date_booked=datetime(2015, 2, 9, 19, 30, tzinfo=timezone.utc),
            _quantity=3,
            )
        management.call_command('email_warnings')
        self.assertEquals(len(mail.outbox), 3)
        for booking in Booking.objects.filter(payment_confirmed=False):
            self.assertTrue(booking.warning_sent)
        for booking in Booking.objects.filter(payment_confirmed=True):
            self.assertFalse(booking.warning_sent)

    @patch('booking.management.commands.email_warnings.timezone')
    def test_email_warnings_only_sent_for_open_bookings(self, mock_tz):
        """
        test email warning is only sent for bookings that are not marked as
        payment_confirmed
        """
        mock_tz.now.return_value = datetime(
            2015, 2, 10, tzinfo=timezone.utc
            )
        event = mommy.make_recipe(
            'booking.future_EV',
            date=datetime(2015, 2, 13, 18, 0, tzinfo=timezone.utc),
            payment_open=True,
            cost=10,
            payment_due_date=datetime(2015, 2, 11, tzinfo=timezone.utc),
            cancellation_period=1)
        mommy.make_recipe(
            'booking.booking', event=event, paid=False,
            payment_confirmed=False, status='OPEN',
            date_booked=datetime(2015, 2, 9, 19, 30, tzinfo=timezone.utc),
            _quantity=3,
            )
        mommy.make_recipe(
            'booking.booking', event=event, paid=False,
            payment_confirmed=False, status='CANCELLED',
            date_booked=datetime(2015, 2, 9, 19, 30, tzinfo=timezone.utc),
            _quantity=3,
            )
        management.call_command('email_warnings')
        self.assertEquals(len(mail.outbox), 3)
        for booking in Booking.objects.filter(status='OPEN'):
            self.assertTrue(booking.warning_sent)
        for booking in Booking.objects.filter(status='CANCELLED'):
            self.assertFalse(booking.warning_sent)

    @patch('booking.management.commands.email_warnings.timezone')
    def test_email_warnings_not_sent_within_2_hrs_of_booking(self, mock_tz):
        """
        test email warning is only sent for bookings made more than 2 hrs ago
        """
        mock_tz.now.return_value = datetime(
            2015, 2, 10, tzinfo=timezone.utc
            )
        event = mommy.make_recipe(
            'booking.future_EV',
            date=datetime(2015, 2, 13, 18, 0, tzinfo=timezone.utc),
            payment_open=True,
            cost=10,
            payment_due_date=datetime(2015, 2, 11, tzinfo=timezone.utc),
            cancellation_period=1)
        booking1 = mommy.make_recipe(
            'booking.booking', event=event, paid=False,
            payment_confirmed=False, status='OPEN',
            date_booked=datetime(2015, 2, 9, 21, 30, tzinfo=timezone.utc)
            )
        booking2 = mommy.make_recipe(
            'booking.booking', event=event, paid=False,
            payment_confirmed=False, status='OPEN',
            date_booked=datetime(2015, 2, 9, 22, 30, tzinfo=timezone.utc)
            )
        management.call_command('email_warnings')
        self.assertEquals(len(mail.outbox), 1)
        booking1.refresh_from_db()
        booking2.refresh_from_db()
        self.assertTrue(booking1.warning_sent)
        self.assertFalse(booking2.warning_sent)


class CancelUnpaidBookingsTests(TestCase):

    def setUp(self):
        self.event = mommy.make_recipe(
            'booking.future_EV',
            date=datetime(2015, 2, 13, 18, 0, tzinfo=timezone.utc),
            payment_open=True,
            cost=10,
            payment_due_date=datetime(2015, 2, 9, tzinfo=timezone.utc),
            advance_payment_required=True,
            cancellation_period=1)
        self.unpaid = mommy.make_recipe(
            'booking.booking', event=self.event, paid=False,
            payment_confirmed=False, status='OPEN',
            user__email="unpaid@test.com",
            date_booked=datetime(
                2015, 2, 9, 18, 0, tzinfo=timezone.utc
            ),
            warning_sent=True
        )
        self.paid = mommy.make_recipe(
            'booking.booking', event=self.event, paid=True,
            payment_confirmed=True, status='OPEN',
            user__email="paid@test.com",
            date_booked= datetime(
                2015, 2, 9, 18, 0, tzinfo=timezone.utc
            )
        )

    @patch('booking.management.commands.cancel_unpaid_bookings.timezone')
    def test_cancel_unpaid_bookings(self, mock_tz):
        """
        test unpaid bookings are cancelled
        """
        mock_tz.now.return_value = datetime(
            2015, 2, 10, tzinfo=timezone.utc
        )
        self.assertEquals(
            self.unpaid.status, 'OPEN', self.unpaid.status
        )
        self.assertEquals(
            self.paid.status, 'OPEN', self.paid.status
        )
        management.call_command('cancel_unpaid_bookings')
        # emails are sent to user per cancelled booking and studio once for all
        # cancelled bookings
        unpaid_booking = Booking.objects.get(id=self.unpaid.id)
        paid_booking = Booking.objects.get(id=self.paid.id)
        self.assertEquals(len(mail.outbox), 2)
        self.assertEquals(
            unpaid_booking.status, 'CANCELLED', unpaid_booking.status
        )
        self.assertEquals(
            paid_booking.status, 'OPEN', paid_booking.status
        )

    @patch('booking.management.commands.cancel_unpaid_bookings.timezone')
    def test_dont_cancel_if_advance_payment_not_required(self, mock_tz):
        """
        test unpaid bookings are not cancelled if advance payment not required
        for event
        """
        mock_tz.now.return_value = datetime(
            2015, 2, 10, tzinfo=timezone.utc
        )
        # set payment_due_date to None, otherwise advance_payment_required is
        # automatically set to True
        self.event.payment_due_date = None
        self.event.advance_payment_required = False
        self.event.save()
        self.assertEquals(
            self.unpaid.status, 'OPEN', self.unpaid.status
        )
        self.assertEquals(
            self.paid.status, 'OPEN', self.paid.status
        )
        management.call_command('cancel_unpaid_bookings')
        # emails are sent to user per cancelled booking and studio once for all
        # cancelled bookings
        unpaid_booking = Booking.objects.get(id=self.unpaid.id)
        paid_booking = Booking.objects.get(id=self.paid.id)
        self.assertEquals(len(mail.outbox), 0)
        self.assertEquals(
            unpaid_booking.status, 'OPEN', unpaid_booking.status
        )
        self.assertEquals(
            paid_booking.status, 'OPEN', paid_booking.status
        )

    @patch('booking.management.commands.cancel_unpaid_bookings.timezone')
    def test_dont_cancel_for_events_with_no_cost(self, mock_tz):
        """
        test unpaid bookings are not cancelled if advance payment not required
        for event
        """
        mock_tz.now.return_value = datetime(
            2015, 2, 10, tzinfo=timezone.utc
        )
        self.event.cost = 0
        self.event.save()
        self.assertEquals(
            self.unpaid.status, 'OPEN', self.unpaid.status
        )
        self.assertEquals(
            self.paid.status, 'OPEN', self.paid.status
        )
        management.call_command('cancel_unpaid_bookings')
        # emails are sent to user per cancelled booking and studio once for all
        # cancelled bookings
        unpaid_booking = Booking.objects.get(id=self.unpaid.id)
        paid_booking = Booking.objects.get(id=self.paid.id)
        self.assertEquals(len(mail.outbox), 0)
        self.assertEquals(
            unpaid_booking.status, 'OPEN', unpaid_booking.status
        )
        self.assertEquals(
            paid_booking.status, 'OPEN', paid_booking.status
        )

    @patch('booking.management.commands.cancel_unpaid_bookings.timezone')
    def test_dont_cancel_for_events_in_the_past(self, mock_tz):
        """
        test don't cancel or send emails for past events
        """
        mock_tz.now.return_value = datetime(
            2016, 2, 10, tzinfo=timezone.utc
        )
        self.assertEquals(
            self.unpaid.status, 'OPEN', self.unpaid.status
        )
        self.assertEquals(
            self.paid.status, 'OPEN', self.paid.status
        )
        self.assertTrue(timezone.now() > self.event.date)
        management.call_command('cancel_unpaid_bookings')
        # emails are sent to user per cancelled booking and studio once
        # for all cancelled bookings
        unpaid_booking = Booking.objects.get(id=self.unpaid.id)
        paid_booking = Booking.objects.get(id=self.paid.id)
        self.assertEquals(len(mail.outbox), 0)
        self.assertEquals(
            unpaid_booking.status, 'OPEN', unpaid_booking.status
        )
        self.assertEquals(
            paid_booking.status, 'OPEN', paid_booking.status
        )

    @patch('booking.management.commands.cancel_unpaid_bookings.timezone')
    def test_dont_cancel_for_already_cancelled(self, mock_tz):
        """
        ignore already cancelled bookings
        """
        mock_tz.now.return_value = datetime(
            2015, 2, 10, tzinfo=timezone.utc
        )
        self.unpaid.status = 'CANCELLED'
        self.unpaid.save()
        self.assertEquals(
            self.unpaid.status, 'CANCELLED', self.unpaid.status
        )
        management.call_command('cancel_unpaid_bookings')
        # emails are sent to user per cancelled booking and studio once
        # for all cancelled bookings
        unpaid_booking = Booking.objects.get(id=self.unpaid.id)
        self.assertEquals(len(mail.outbox), 0)
        self.assertEquals(
            unpaid_booking.status, 'CANCELLED', unpaid_booking.status
        )

    @patch('booking.management.commands.cancel_unpaid_bookings.timezone')
    def test_dont_cancel_bookings_created_within_past_6_hours(self, mock_tz):
        """
        Avoid immediately cancelling bookings made within the cancellation
        period to allow time for users to make payments
        """
        mock_tz.now.return_value = datetime(
            2015, 2, 10, 18, 0, tzinfo=timezone.utc
        )

        unpaid_within_6_hrs = mommy.make_recipe(
            'booking.booking', event=self.event, paid=False,
            payment_confirmed=False, status='OPEN',
            user__email="unpaid@test.com",
            date_booked=datetime(
                2015, 2, 10, 12, 30, tzinfo=timezone.utc
            ),
            warning_sent=True
        )
        unpaid_more_than_6_hrs = mommy.make_recipe(
            'booking.booking', event=self.event, paid=False,
            payment_confirmed=False, status='OPEN',
            user__email="unpaid@test.com",
            date_booked=datetime(
                2015, 2, 10, 11, 30, tzinfo=timezone.utc
            ),
            warning_sent=True
        )

        self.assertEquals(unpaid_within_6_hrs.status, 'OPEN')
        self.assertEquals(unpaid_more_than_6_hrs.status, 'OPEN')

        management.call_command('cancel_unpaid_bookings')
        unpaid_within_6_hrs.refresh_from_db()
        unpaid_more_than_6_hrs.refresh_from_db()
        self.assertEquals(unpaid_within_6_hrs.status, 'OPEN')
        self.assertEquals(unpaid_more_than_6_hrs.status, 'CANCELLED')

    @patch('booking.management.commands.cancel_unpaid_bookings.timezone')
    def test_only_send_one_email_to_studio(self, mock_tz):
        """
        users are emailed per booking, studio just receives one summary
        email
        """
        mock_tz.now.return_value = datetime(
            2015, 2, 10, tzinfo=timezone.utc
        )
        for i in range(5):
            bookings = mommy.make_recipe(
                'booking.booking', event=self.event,
                status='OPEN', paid=False,
                payment_confirmed=False,
                user__email="unpaid_user{}@test.com".format(i),
                date_booked= datetime(
                    2015, 2, 9, tzinfo=timezone.utc
                ),
                warning_sent=True
            )

        management.call_command('cancel_unpaid_bookings')
        # emails are sent to user per cancelled booking (6) and studio once
        # for all cancelled bookings
        unpaid_booking = Booking.objects.get(id=self.unpaid.id)
        self.assertEquals(len(mail.outbox), 7)
        self.assertEquals(
            unpaid_booking.status, 'CANCELLED', unpaid_booking.status
        )
        self.assertEquals(
            Booking.objects.filter(status='CANCELLED').count(), 6
        )
        cancelled_booking_emails = [
            [booking.user.email] for booking
            in Booking.objects.filter(status='CANCELLED')
        ]
        all_emails = cancelled_booking_emails + [[settings.DEFAULT_STUDIO_EMAIL]]
        self.assertEquals(
            all_emails, [email.to for email in mail.outbox]
        )

    @patch('booking.management.commands.cancel_unpaid_bookings.timezone')
    def test_cancelling_for_full_event_emails_waiting_list(self, mock_tz):
        """
        Test that automatically cancelling a booking for a full event emails
        any users on the waiting list
        """
        mock_tz.now.return_value = datetime(
            2015, 2, 13, 17, 15, tzinfo=timezone.utc
        )

        # make full event (setup has one paid and one unpaid)
        # cancellation period =1, date = 2015, 2, 13, 18, 0
        self.event.max_participants = 2
        self.event.save()

        # make some waiting list users
        for i in range(3):
            mommy.make_recipe(
                'booking.waiting_list_user', event=self.event,
                user__email='test{}@test.com'.format(i)
            )

        management.call_command('cancel_unpaid_bookings')
        # emails are sent to user per cancelled booking (1) and
        # one email with bcc to waiting list (1) and studio (1)
        self.assertEqual(len(mail.outbox), 3)
        self.assertEqual(
            sorted(mail.outbox[1].bcc),
            ['test0@test.com', 'test1@test.com', 'test2@test.com']
        )

    @patch('booking.management.commands.cancel_unpaid_bookings.timezone')
    def test_cancelling_more_than_one_only_emails_once(self, mock_tz):
        """
        Test that the waiting list is only emailed once if more than one
        booking is cancelled
        """
        mock_tz.now.return_value = datetime(
            2015, 2, 13, 17, 15, tzinfo=timezone.utc
        )

        # make full event (setup has one paid and one unpaid)
        # cancellation period =1, date = 2015, 2, 13, 18, 0
        self.event.max_participants = 3
        self.event.save()

        # make another booking that will be cancelled
        mommy.make_recipe(
            'booking.booking', event=self.event, paid=False,
            payment_confirmed=False, status='OPEN',
            user__email="unpaid@test.com",
            date_booked=datetime(
                2015, 2, 9, 18, 0, tzinfo=timezone.utc
            ),
            warning_sent=True
        )

        # make some waiting list users
        for i in range(3):
            mommy.make_recipe(
                'booking.waiting_list_user', event=self.event,
                user__email='test{}@test.com'.format(i)
            )

        management.call_command('cancel_unpaid_bookings')
        # emails are sent to user per cancelled booking (2) and
        # one email with bcc to waiting list (1) and studio (1)
        # waiting list email sent after the first cancelled booking
        self.assertEqual(len(mail.outbox), 4)
        self.assertEqual(
            sorted(mail.outbox[1].bcc),
            ['test0@test.com', 'test1@test.com', 'test2@test.com']
        )
        for email in [mail.outbox[0], mail.outbox[2], mail.outbox[3]]:
            self.assertEqual(email.bcc, [])

        self.assertEqual(Booking.objects.filter(status='CANCELLED').count(), 2)

    @patch('booking.management.commands.cancel_unpaid_bookings.timezone')
    def test_cancelling_not_full_event_does_not_email_waiting_list(self, mock_tz):
        """
        Test that the waiting list is not emailed if event not full
        """
        mock_tz.now.return_value = datetime(
            2015, 2, 13, 17, 15, tzinfo=timezone.utc
        )

        # make full event (setup has one paid and one unpaid)
        # cancellation period =1, date = 2015, 2, 13, 18, 0
        self.event.max_participants = 3
        self.event.save()

        # make some waiting list users
        for i in range(3):
            mommy.make_recipe(
                'booking.waiting_list_user', event=self.event,
                user__email='test{}@test.com'.format(i)
            )

        management.call_command('cancel_unpaid_bookings')
        # emails are sent to user per cancelled booking (1) and studio (1) only
        self.assertEqual(len(mail.outbox), 2)

    @patch('booking.management.commands.cancel_unpaid_bookings.timezone')
    def test_dont_cancel_bookings_rebooked_within_past_6_hours(self, mock_tz):
        """
        Avoid immediately cancelling bookings made within the cancellation
        period to allow time for users to make payments
        """
        mock_tz.now.return_value = datetime(
            2015, 2, 10, 18, 0, tzinfo=timezone.utc
        )
        self.unpaid.date_rebooked = datetime(
            2015, 2, 10, 12, 30, tzinfo=timezone.utc
        )
        self.unpaid.save()

        self.assertEquals(self.unpaid.status, 'OPEN')

        management.call_command('cancel_unpaid_bookings')
        # self.unpaid was booked > 6 hrs ago
        self.assertTrue(self.unpaid.date_booked <= (timezone.now() - timedelta(hours=6)))
        self.unpaid.refresh_from_db()
        # but still open
        self.assertEquals(self.unpaid.status, 'OPEN')

        # move time on one hour and try again
        mock_tz.now.return_value = datetime(
            2015, 2, 10, 19, 0, tzinfo=timezone.utc
        )
        management.call_command('cancel_unpaid_bookings')
        # self.unpaid was rebooked > 6 hrs ago
        self.assertTrue(self.unpaid.date_rebooked <= (timezone.now() - timedelta(hours=6)))
        self.unpaid.refresh_from_db()
        # now cancelled
        self.assertEquals(self.unpaid.status, 'CANCELLED')

    @patch('booking.management.commands.cancel_unpaid_bookings.timezone')
    def test_cancel_bookings_over_payment_time_allowed_without_warnings(
            self, mock_tz
    ):
        mock_tz.now.return_value = datetime(
            2015, 2, 11, 10, 0, tzinfo=timezone.utc
        )
        self.event.payment_due_date = None
        self.event.payment_time_allowed = 8
        self.event.save()

        self.unpaid.date_booked = datetime(
            2015, 2, 11, 3, 0, tzinfo=timezone.utc
        )
        self.unpaid.warning_sent = False
        self.unpaid.save()
        # self.unpaid.date_booked is within 8 hrs, so not cancelled
        management.call_command('cancel_unpaid_bookings')
        # emails are sent to user per cancelled booking and studio once for all
        # cancelled bookings
        self.unpaid.refresh_from_db()
        self.assertEquals(len(mail.outbox), 0)
        self.assertEqual(self.unpaid.status, "OPEN")


        # set date booked to >8 hrs ago
        self.unpaid.date_booked = datetime(
            2015, 2, 11, 1, 59, tzinfo=timezone.utc
        )
        self.unpaid.save()
        # self.unpaid.date_booked is within 4 hrs, so not cancelled
        management.call_command('cancel_unpaid_bookings')
        # emails are sent to user per cancelled booking and studio once for all
        # cancelled bookings
        self.unpaid.refresh_from_db()
        self.assertEquals(len(mail.outbox), 2)
        self.assertEqual(self.unpaid.status, "CANCELLED")
        # even though warning has not been sent
        self.assertFalse(self.unpaid.warning_sent)


    @patch('booking.management.commands.cancel_unpaid_bookings.timezone')
    def test_payment_time_allowed_less_than_6_hours_defaults_to_6(
            self, mock_tz
    ):
        mock_tz.now.return_value = datetime(
            2015, 2, 11, 10, 0, tzinfo=timezone.utc
        )
        self.event.payment_due_date = None
        self.event.payment_time_allowed = 4
        self.event.save()

        self.unpaid.date_booked = datetime(
            2015, 2, 11, 5, 0, tzinfo=timezone.utc
        )
        self.unpaid.warning_sent = False
        self.unpaid.save()
        # self.unpaid.date_booked is more than 4 but <6 hrs, so not cancelled
        management.call_command('cancel_unpaid_bookings')
        # emails are sent to user per cancelled booking and studio once for all
        # cancelled bookings
        self.unpaid.refresh_from_db()
        self.assertEqual(len(mail.outbox), 0)
        self.assertEqual(self.unpaid.status, "OPEN")

        # set date booked to >6 hrs ago
        self.unpaid.date_booked = datetime(
            2015, 2, 11, 3, 59, tzinfo=timezone.utc
        )
        self.unpaid.save()
        # self.unpaid.date_booked is within 4 hrs, so not cancelled
        management.call_command('cancel_unpaid_bookings')
        # emails are sent to user per cancelled booking and studio once for all
        # cancelled bookings
        self.unpaid.refresh_from_db()
        self.assertEquals(len(mail.outbox), 2)
        self.assertEqual(self.unpaid.status, "CANCELLED")
        # even though warning has not been sent
        self.assertFalse(self.unpaid.warning_sent)

    @patch('booking.management.commands.cancel_unpaid_bookings.timezone')
    def test_free_class_requested_allows_24_hrs_after_booking(
            self, mock_tz
    ):
        mock_tz.now.return_value = datetime(
            2015, 2, 11, 10, 0, tzinfo=timezone.utc
        )
        self.event.payment_due_date = None
        self.event.payment_time_allowed = 6
        self.event.save()

        self.unpaid.date_booked = datetime(
            2015, 2, 11, 3, 0, tzinfo=timezone.utc
        )
        self.unpaid.warning_sent = False
        self.unpaid.free_class_requested = True
        self.unpaid.save()
        # self.unpaid.date_booked is more than 6 hrs ago, but is free class
        # requested so should default to 24 hrs instead
        management.call_command('cancel_unpaid_bookings')
        # emails are sent to user per cancelled booking and studio once for all
        # cancelled bookings
        self.unpaid.refresh_from_db()
        self.assertEqual(len(mail.outbox), 0)
        self.assertEqual(self.unpaid.status, "OPEN")

        # set date booked to >24 hrs ago
        self.unpaid.date_booked = datetime(
            2015, 2, 10, 9, 59, tzinfo=timezone.utc
        )
        self.unpaid.save()
        management.call_command('cancel_unpaid_bookings')
        # emails are sent to user per cancelled booking and studio once for all
        # cancelled bookings
        self.unpaid.refresh_from_db()
        self.assertEquals(len(mail.outbox), 2)
        self.assertEqual(self.unpaid.status, "CANCELLED")
        # even though warning has not been sent
        self.assertFalse(self.unpaid.warning_sent)

    @patch('booking.management.commands.cancel_unpaid_bookings.timezone')
    def test_free_class_requested_allows_24_hrs_after_rebooking(
            self, mock_tz
    ):
        mock_tz.now.return_value = datetime(
            2015, 2, 11, 10, 0, tzinfo=timezone.utc
        )
        self.event.payment_due_date = None
        self.event.payment_time_allowed = 6
        self.event.save()

        self.unpaid.date_booked = datetime(
            2015, 2, 9, 3, 0, tzinfo=timezone.utc
        )
        self.unpaid.date_rebooked = datetime(
            2015, 2, 11, 3, 0, tzinfo=timezone.utc
        )
        self.unpaid.warning_sent = False
        self.unpaid.free_class_requested = True
        self.unpaid.save()
        # self.unpaid.date_booked is and date_rebooked are more than 6 hrs ago,
        # but is free class
        # requested so should default to 24 hrs past date_rebooked instead
        management.call_command('cancel_unpaid_bookings')
        # emails are sent to user per cancelled booking and studio once for all
        # cancelled bookings
        self.unpaid.refresh_from_db()
        self.assertEqual(len(mail.outbox), 0)
        self.assertEqual(self.unpaid.status, "OPEN")

        # set date rebooked to >24 hrs ago
        self.unpaid.date_rebooked = datetime(
            2015, 2, 10, 9, 59, tzinfo=timezone.utc
        )
        self.unpaid.save()
        management.call_command('cancel_unpaid_bookings')
        # emails are sent to user per cancelled booking and studio once for all
        # cancelled bookings
        self.unpaid.refresh_from_db()
        self.assertEquals(len(mail.outbox), 2)
        self.assertEqual(self.unpaid.status, "CANCELLED")
        # even though warning has not been sent
        self.assertFalse(self.unpaid.warning_sent)


class TicketBookingWarningTests(TestCase):

    @patch('booking.management.commands.email_ticket_booking_warnings.timezone')
    def test_email_warnings(self, mock_tz):
        """
        test email warning is sent 24 hours before payment_due_date
        """
        mock_tz.now.return_value = datetime(
            2015, 2, 11, 0, 0, tzinfo=timezone.utc
            )

        # payment_due_date 2015/2/11 23:59 (within 24hrs - warnings sent)
        ticketed_event = mommy.make_recipe(
            'booking.ticketed_event_max10',
            date=datetime(2015, 2, 14, 18, 0, tzinfo=timezone.utc),
            payment_open=True,
            ticket_cost=10,
            payment_due_date=datetime(2015, 2, 11, tzinfo=timezone.utc),
        )
        # payment_due_date 2015/2/12 23:59 (>24hrs - warnings not sent)
        ticketed_event1 = mommy.make_recipe(
            'booking.ticketed_event_max10',
            date=datetime(2015, 2, 14, 18, 0, tzinfo=timezone.utc),
            payment_open=True,
            ticket_cost=10,
            payment_due_date=datetime(2015, 2, 12, tzinfo=timezone.utc),
        )

        mommy.make(
            TicketBooking,  ticketed_event=ticketed_event, paid=False,
            date_booked=datetime(2015, 2, 1, 0, 0, tzinfo=timezone.utc),
            _quantity=5,
            )
        mommy.make(
            TicketBooking,  ticketed_event=ticketed_event1, paid=False,
            date_booked=datetime(2015, 2, 1, 0, 0, tzinfo=timezone.utc),
            _quantity=5,
            )

        for ticket_booking in TicketBooking.objects.all():
            mommy.make(Ticket, ticket_booking=ticket_booking)

        management.call_command('email_ticket_booking_warnings')
        self.assertEquals(len(mail.outbox), 5)

    @patch('booking.management.commands.email_ticket_booking_warnings.timezone')
    def test_email_warnings_not_sent_for_payment_time_allowed(self, mock_tz):
        mock_tz.now.return_value = datetime(
            2015, 2, 11, 0, 0, tzinfo=timezone.utc
            )

        # no payment_due_date
        ticketed_event = mommy.make_recipe(
            'booking.ticketed_event_max10',
            date=datetime(2015, 2, 14, 18, 0, tzinfo=timezone.utc),
            payment_open=True,
            ticket_cost=10,
            payment_time_allowed=4,
        )

        mommy.make(
            TicketBooking,  ticketed_event=ticketed_event, paid=False,
            date_booked=datetime(2015, 2, 1, 0, 0, tzinfo=timezone.utc),
            _quantity=5,
            )

        for ticket_booking in TicketBooking.objects.all():
            mommy.make(Ticket, ticket_booking=ticket_booking)

        management.call_command('email_ticket_booking_warnings')
        self.assertEquals(len(mail.outbox), 0)


    @patch('booking.management.commands.email_ticket_booking_warnings.timezone')
    def test_email_warnings_sent_if_both_due_date_and_time_allowed(self, mock_tz):
        mock_tz.now.return_value = datetime(
            2015, 2, 11, 0, 0, tzinfo=timezone.utc
            )

        # payment_due_date 2015/2/11 23:59 (within 24hrs - warnings sent)
        # payment_time_allowed is set
        ticketed_event = mommy.make_recipe(
            'booking.ticketed_event_max10',
            date=datetime(2015, 2, 14, 18, 0, tzinfo=timezone.utc),
            payment_open=True,
            ticket_cost=10,
            payment_due_date=datetime(2015, 2, 11, tzinfo=timezone.utc),
            payment_time_allowed=4,
        )

        mommy.make(
            TicketBooking,  ticketed_event=ticketed_event, paid=False,
            date_booked=datetime(2015, 2, 1, 0, 0, tzinfo=timezone.utc),
            _quantity=5,
            )

        for ticket_booking in TicketBooking.objects.all():
            mommy.make(Ticket, ticket_booking=ticket_booking)

        management.call_command('email_ticket_booking_warnings')
        self.assertEquals(len(mail.outbox), 5)

    @patch('booking.management.commands.email_ticket_booking_warnings.timezone')
    def test_email_warnings_not_sent_twice(self, mock_tz):

        mock_tz.now.return_value = datetime(
            2015, 2, 11, 0, 0, tzinfo=timezone.utc
            )

        # payment_due_date 2015/2/11 23:59 (within 24hrs - warnings sent)
        ticketed_event = mommy.make_recipe(
            'booking.ticketed_event_max10',
            date=datetime(2015, 2, 14, 18, 0, tzinfo=timezone.utc),
            payment_open=True,
            ticket_cost=10,
            payment_due_date=datetime(2015, 2, 11, tzinfo=timezone.utc),
        )

        mommy.make(
            TicketBooking,  ticketed_event=ticketed_event, paid=False,
            date_booked=datetime(2015, 2, 1, 0, 0, tzinfo=timezone.utc),
            _quantity=5,
            )

        for ticket_booking in TicketBooking.objects.all():
            mommy.make(Ticket, ticket_booking=ticket_booking)

        management.call_command('email_ticket_booking_warnings')
        self.assertEquals(len(mail.outbox), 5)
        for ticket_booking in TicketBooking.objects.all():
            self.assertTrue(ticket_booking.warning_sent)

        # no additional emails sent on subsequent calls
        management.call_command('email_ticket_booking_warnings')
        self.assertEquals(len(mail.outbox), 5)

    @patch('booking.management.commands.email_ticket_booking_warnings.timezone')
    def test_email_warnings_only_sent_for_unpaid(self, mock_tz):
        """
        test email warning is only sent for bookings that are not marked as
        payment_confirmed
        """
        mock_tz.now.return_value = datetime(
            2015, 2, 11, 0, 0, tzinfo=timezone.utc
            )

        # payment_due_date 2015/2/11 23:59 (within 24hrs - warnings sent)
        ticketed_event = mommy.make_recipe(
            'booking.ticketed_event_max10',
            date=datetime(2015, 2, 14, 18, 0, tzinfo=timezone.utc),
            payment_open=True,
            ticket_cost=10,
            payment_due_date=datetime(2015, 2, 11, tzinfo=timezone.utc),
        )

        mommy.make(
            TicketBooking,  ticketed_event=ticketed_event, paid=False,
            date_booked=datetime(2015, 2, 1, 0, 0, tzinfo=timezone.utc),
            _quantity=5,
            )
        mommy.make(
            TicketBooking,  ticketed_event=ticketed_event, paid=True,
            date_booked=datetime(2015, 2, 1, 0, 0, tzinfo=timezone.utc),
            _quantity=5,
            )
        for ticket_booking in TicketBooking.objects.all():
            mommy.make(Ticket, ticket_booking=ticket_booking)

        management.call_command('email_ticket_booking_warnings')
        self.assertEquals(len(mail.outbox), 5)
        for ticket_booking in TicketBooking.objects.filter(paid=False):
            self.assertTrue(ticket_booking.warning_sent)
        for ticket_booking in TicketBooking.objects.filter(paid=True):
            self.assertFalse(ticket_booking.warning_sent)

    @patch('booking.management.commands.email_ticket_booking_warnings.timezone')
    def test_email_warnings_only_sent_for_open_bookings(self, mock_tz):
        mock_tz.now.return_value = datetime(
            2015, 2, 11, 0, 0, tzinfo=timezone.utc
            )

        # payment_due_date 2015/2/11 23:59 (within 24hrs - warnings sent)
        ticketed_event = mommy.make_recipe(
            'booking.ticketed_event_max10',
            date=datetime(2015, 2, 14, 18, 0, tzinfo=timezone.utc),
            payment_open=True,
            ticket_cost=10,
            payment_due_date=datetime(2015, 2, 11, tzinfo=timezone.utc),
        )

        mommy.make(
            TicketBooking,  ticketed_event=ticketed_event, paid=False,
            date_booked=datetime(2015, 2, 1, 0, 0, tzinfo=timezone.utc),
            _quantity=5,
            )
        mommy.make(
            TicketBooking,  ticketed_event=ticketed_event, paid=False,
            cancelled=True,
            date_booked=datetime(2015, 2, 1, 0, 0, tzinfo=timezone.utc),
            _quantity=5,
            )
        for ticket_booking in TicketBooking.objects.all():
            mommy.make(Ticket, ticket_booking=ticket_booking)

        management.call_command('email_ticket_booking_warnings')
        self.assertEquals(len(mail.outbox), 5)
        for ticket_booking in TicketBooking.objects.filter(cancelled=False):
            self.assertTrue(ticket_booking.warning_sent)
        for ticket_booking in TicketBooking.objects.filter(cancelled=True):
            self.assertFalse(ticket_booking.warning_sent)

    @patch('booking.management.commands.email_ticket_booking_warnings.timezone')
    def test_email_warnings_only_sent_for_open_events(self, mock_tz):
        mock_tz.now.return_value = datetime(
            2015, 2, 11, 0, 0, tzinfo=timezone.utc
            )

        # payment_due_date 2015/2/11 23:59 (within 24hrs - warnings sent)
        ticketed_event = mommy.make_recipe(
            'booking.ticketed_event_max10',
            date=datetime(2015, 2, 14, 18, 0, tzinfo=timezone.utc),
            payment_open=True,
            ticket_cost=10,
            payment_due_date=datetime(2015, 2, 11, tzinfo=timezone.utc),
        )
        ticketed_event_cancelled = mommy.make_recipe(
            'booking.ticketed_event_max10',
            date=datetime(2015, 2, 14, 18, 0, tzinfo=timezone.utc),
            payment_open=True,
            ticket_cost=10,
            cancelled=True,
            payment_due_date=datetime(2015, 2, 11, tzinfo=timezone.utc),
        )
        mommy.make(
            TicketBooking,  ticketed_event=ticketed_event, paid=False,
            date_booked=datetime(2015, 2, 1, 0, 0, tzinfo=timezone.utc),
            _quantity=5,
            )
        mommy.make(
            TicketBooking,  ticketed_event=ticketed_event_cancelled,
            paid=False,
            date_booked=datetime(2015, 2, 1, 0, 0, tzinfo=timezone.utc),
            _quantity=5,
            )
        for ticket_booking in TicketBooking.objects.all():
            mommy.make(Ticket, ticket_booking=ticket_booking)

        management.call_command('email_ticket_booking_warnings')
        self.assertEquals(len(mail.outbox), 5)
        for ticket_booking in TicketBooking.objects.filter(
                ticketed_event=ticketed_event
        ):
            self.assertTrue(ticket_booking.warning_sent)
        for ticket_booking in TicketBooking.objects.filter(
            ticketed_event=ticketed_event_cancelled
        ):
            self.assertFalse(ticket_booking.warning_sent)

    @patch('booking.management.commands.email_ticket_booking_warnings.timezone')
    def test_email_warnings_only_sent_for_bookings_with_tickets(self, mock_tz):
        mock_tz.now.return_value = datetime(
            2015, 2, 11, 0, 0, tzinfo=timezone.utc
            )

        # payment_due_date 2015/2/11 23:59 (within 24hrs - warnings sent)
        ticketed_event = mommy.make_recipe(
            'booking.ticketed_event_max10',
            date=datetime(2015, 2, 14, 18, 0, tzinfo=timezone.utc),
            payment_open=True,
            ticket_cost=10,
            payment_due_date=datetime(2015, 2, 11, tzinfo=timezone.utc),
        )
        mommy.make(
            TicketBooking,  ticketed_event=ticketed_event, paid=False,
            date_booked=datetime(2015, 2, 1, 0, 0, tzinfo=timezone.utc),
            _quantity=5,
            )
        for ticket_booking in TicketBooking.objects.all()[0:5]:
            mommy.make(Ticket, ticket_booking=ticket_booking)

        management.call_command('email_ticket_booking_warnings')
        self.assertEquals(len(mail.outbox), 5)
        for ticket_booking in TicketBooking.objects.all():
            if ticket_booking.tickets.exists():
                self.assertTrue(ticket_booking.warning_sent)
            else:
                self.assertFalse(ticket_booking.warning_sent)

    @patch('booking.management.commands.email_ticket_booking_warnings.timezone')
    def test_email_warnings_not_sent_within_2_hrs_of_booking(self, mock_tz):
        """
        test email warning is only sent for bookings made more than 2 hrs ago
        """
        mock_tz.now.return_value = datetime(
            2015, 2, 11, 0, 0, tzinfo=timezone.utc
            )

        # payment_due_date 2015/2/11 23:59 (within 24hrs - warnings sent)
        ticketed_event = mommy.make_recipe(
            'booking.ticketed_event_max10',
            date=datetime(2015, 2, 14, 18, 0, tzinfo=timezone.utc),
            payment_open=True,
            ticket_cost=10,
            payment_due_date=datetime(2015, 2, 11, tzinfo=timezone.utc),
        )
        booking1 = mommy.make(
            TicketBooking,  ticketed_event=ticketed_event, paid=False,
            date_booked=datetime(2015, 2, 1, 0, 0, tzinfo=timezone.utc),
            )
        booking2 = mommy.make(
            TicketBooking,  ticketed_event=ticketed_event, paid=False,
            date_booked=datetime(2015, 2, 10, 23, 0, tzinfo=timezone.utc),
            )
        for ticket_booking in TicketBooking.objects.all():
            mommy.make(Ticket, ticket_booking=ticket_booking)

        management.call_command('email_ticket_booking_warnings')
        self.assertEquals(len(mail.outbox), 1)
        booking1.refresh_from_db()
        booking2.refresh_from_db()
        self.assertTrue(booking1.warning_sent)
        self.assertFalse(booking2.warning_sent)


class CancelUnpaidTicketBookingsTests(TestCase):

    def setUp(self):
        # payment_due_date 2015/2/10 23:59
        self.ticketed_event = mommy.make_recipe(
            'booking.ticketed_event_max10',
            date=datetime(2015, 2, 14, 18, 0, tzinfo=timezone.utc),
            payment_open=True,
            ticket_cost=10,
            advance_payment_required=True,
            payment_due_date=datetime(2015, 2, 10, tzinfo=timezone.utc),
        )
        self.paid = mommy.make(
            TicketBooking,  ticketed_event=self.ticketed_event, paid=True,
            date_booked=datetime(2015, 2, 1, 0, 0, tzinfo=timezone.utc),
            warning_sent=True,
            user__email='paid@test.com'
            )
        self.unpaid = mommy.make(
            TicketBooking,  ticketed_event=self.ticketed_event, paid=False,
            date_booked=datetime(2015, 2, 1, 0, 0, tzinfo=timezone.utc),
            warning_sent=True,
            user__email='unpaid@test.com'
            )
        for booking in [self.paid, self.unpaid]:
            mommy.make(Ticket, ticket_booking=booking)

    @patch('booking.management.commands.cancel_unpaid_ticket_bookings.timezone')
    def test_cancel_unpaid_bookings(self, mock_tz):
        """
        test unpaid bookings are cancelled
        """
        # one min after payment due date
        mock_tz.now.return_value = datetime(
            2015, 2, 11, tzinfo=timezone.utc
        )

        self.assertFalse(self.unpaid.cancelled)
        self.assertFalse(self.paid.cancelled)

        management.call_command('cancel_unpaid_ticket_bookings')
        # emails are sent to user per cancelled booking and studio once for all
        # cancelled bookings
        self.unpaid.refresh_from_db()
        self.paid.refresh_from_db()
        self.assertEquals(len(mail.outbox), 2)
        self.assertTrue(self.unpaid.cancelled)
        self.assertFalse(self.paid.cancelled)

    @patch('booking.management.commands.cancel_unpaid_ticket_bookings.timezone')
    def test_dont_cancel_if_advance_payment_not_required(self, mock_tz):
        """
        test unpaid bookings are not cancelled if advance payment not required
        for event
        """
        mock_tz.now.return_value = datetime(
            2015, 2, 11, tzinfo=timezone.utc
        )
        # set payment_due_date to None, otherwise advance_payment_required is
        # automatically set to True
        self.ticketed_event.payment_due_date = None
        self.ticketed_event.advance_payment_required = False
        self.ticketed_event.save()
        self.assertFalse(self.unpaid.cancelled)
        self.assertFalse(self.paid.cancelled)

        management.call_command('cancel_unpaid_ticket_bookings')
        # emails are sent to user per cancelled booking and studio once for all
        # cancelled bookings
        self.unpaid.refresh_from_db()
        self.paid.refresh_from_db()
        self.assertEquals(len(mail.outbox), 0)
        self.assertFalse(self.unpaid.cancelled)
        self.assertFalse(self.paid.cancelled)

    @patch('booking.management.commands.cancel_unpaid_ticket_bookings.timezone')
    def test_dont_cancel_for_events_with_no_cost(self, mock_tz):
        """
        test unpaid bookings are not cancelled if no cost for event
        """
        mock_tz.now.return_value = datetime(
            2015, 2, 11, tzinfo=timezone.utc
        )
        self.ticketed_event.ticket_cost = 0
        self.ticketed_event.save()
        self.assertFalse(self.unpaid.cancelled)
        self.assertFalse(self.paid.cancelled)

        management.call_command('cancel_unpaid_ticket_bookings')
        # emails are sent to user per cancelled booking and studio once for all
        # cancelled bookings
        self.unpaid.refresh_from_db()
        self.paid.refresh_from_db()
        self.assertEquals(len(mail.outbox), 0)
        self.assertFalse(self.unpaid.cancelled)
        self.assertFalse(self.paid.cancelled)

    @patch('booking.management.commands.email_ticket_booking_warnings.timezone')
    @patch('booking.management.commands.cancel_unpaid_ticket_bookings.timezone')
    def test_only_cancel_with_payment_due_date_if_warning_sent(
            self, cancel_mock_tz, warn_mock_tz
    ):
        cancel_mock_tz.now.return_value = datetime(
            2015, 2, 11, tzinfo=timezone.utc
        )
        warn_mock_tz.now.return_value = datetime(
            2015, 2, 11, tzinfo=timezone.utc
        )
        self.assertFalse(self.unpaid.cancelled)
        self.unpaid.warning_sent = False
        self.unpaid.save()

        management.call_command('cancel_unpaid_ticket_bookings')
        # emails are sent to user per cancelled booking and studio once for all
        # cancelled bookings
        self.unpaid.refresh_from_db()
        self.assertEquals(len(mail.outbox), 0)
        self.assertFalse(self.unpaid.cancelled)

        # send warnings
        management.call_command('email_ticket_booking_warnings')
        self.unpaid.refresh_from_db()
        self.assertTrue(self.unpaid.warning_sent)
        self.assertFalse(self.unpaid.cancelled)

        # run cancel commmand again now that warning is set
        management.call_command('cancel_unpaid_ticket_bookings')
        # emails are sent to user per cancelled booking and studio once for all
        # cancelled bookings; plus warning email
        self.unpaid.refresh_from_db()

        self.assertEquals(len(mail.outbox), 3)
        warning_email = mail.outbox[0]
        cancel_email_to_user = mail.outbox[1]
        cancel_email_to_studio = mail.outbox[2]
        self.assertEqual(
            warning_email.subject,
            '[watermelon studio bookings] Reminder: Ticket booking ref {} is '
            'not yet paid'.format(self.unpaid.booking_reference)
        )
        self.assertEqual(warning_email.to[0], self.unpaid.user.email)
        self.assertEqual(
            cancel_email_to_user.subject,
            '[watermelon studio bookings] Ticket Booking ref {} '
            'cancelled'.format(self.unpaid.booking_reference)
        )
        self.assertEqual(cancel_email_to_user.to[0], self.unpaid.user.email)
        self.assertEqual(
            cancel_email_to_studio.subject,
            '[watermelon studio bookings] Ticket Booking has been '
            'automatically cancelled'
        )
        self.assertEqual(cancel_email_to_studio.to[0], settings.DEFAULT_STUDIO_EMAIL)
        self.assertTrue(self.unpaid.cancelled)

    @patch('booking.management.commands.cancel_unpaid_ticket_bookings.timezone')
    def test_cancel_ticket_bookings_over_payment_time_allowed_without_warnings(
            self, mock_tz
    ):
        mock_tz.now.return_value = datetime(
            2015, 2, 11, 10, 0, tzinfo=timezone.utc
        )
        self.ticketed_event.payment_due_date = None
        self.ticketed_event.payment_time_allowed = 8
        self.ticketed_event.save()

        self.unpaid.date_booked = datetime(
            2015, 2, 11, 3, 0, tzinfo=timezone.utc
        )
        self.unpaid.warning_sent = False
        self.unpaid.save()
        # self.unpaid.date_booked is within 8 hrs, so not cancelled
        management.call_command('cancel_unpaid_ticket_bookings')
        # emails are sent to user per cancelled booking and studio once for all
        # cancelled bookings
        self.unpaid.refresh_from_db()
        self.assertEquals(len(mail.outbox), 0)
        self.assertFalse(self.unpaid.cancelled)


        # set date booked to >8 hrs ago
        self.unpaid.date_booked = datetime(
            2015, 2, 11, 1, 59, tzinfo=timezone.utc
        )
        self.unpaid.save()
        # self.unpaid.date_booked is within 4 hrs, so not cancelled
        management.call_command('cancel_unpaid_ticket_bookings')
        # emails are sent to user per cancelled booking and studio once for all
        # cancelled bookings
        self.unpaid.refresh_from_db()
        self.assertEquals(len(mail.outbox), 2)
        self.assertTrue(self.unpaid.cancelled)
        # even though warning has not been sent
        self.assertFalse(self.unpaid.warning_sent)


    @patch('booking.management.commands.cancel_unpaid_ticket_bookings.timezone')
    def test_payment_time_allowed_less_than_6_hours_defaults_to_6(
            self, mock_tz
    ):
        mock_tz.now.return_value = datetime(
            2015, 2, 11, 10, 0, tzinfo=timezone.utc
        )
        self.ticketed_event.payment_due_date = None
        self.ticketed_event.payment_time_allowed = 4
        self.ticketed_event.save()

        self.unpaid.date_booked = datetime(
            2015, 2, 11, 5, 0, tzinfo=timezone.utc
        )
        self.unpaid.warning_sent = False
        self.unpaid.save()
        # self.unpaid.date_booked is more than 4 but <6 hrs, so not cancelled
        management.call_command('cancel_unpaid_ticket_bookings')
        # emails are sent to user per cancelled booking and studio once for all
        # cancelled bookings
        self.unpaid.refresh_from_db()
        self.assertEquals(len(mail.outbox), 0)
        self.assertFalse(self.unpaid.cancelled)


        # set date booked to >6 hrs ago
        self.unpaid.date_booked = datetime(
            2015, 2, 11, 3, 59, tzinfo=timezone.utc
        )
        self.unpaid.save()
        # self.unpaid.date_booked is within 4 hrs, so not cancelled
        management.call_command('cancel_unpaid_ticket_bookings')
        # emails are sent to user per cancelled booking and studio once for all
        # cancelled bookings
        self.unpaid.refresh_from_db()
        self.assertEquals(len(mail.outbox), 2)
        self.assertTrue(self.unpaid.cancelled)
        # even though warning has not been sent
        self.assertFalse(self.unpaid.warning_sent)

    @patch('booking.management.commands.cancel_unpaid_ticket_bookings.timezone')
    def test_dont_cancel_for_events_in_the_past(self, mock_tz):
        """
        test don't cancel or send emails for past events
        """
        mock_tz.now.return_value = datetime(
            2015, 2, 11, tzinfo=timezone.utc
        )
        self.assertFalse(self.unpaid.cancelled)
        self.assertFalse(self.paid.cancelled)

        # make date of event in the past
        self.ticketed_event.date = datetime(2015, 2, 9, tzinfo=timezone.utc)
        self.ticketed_event.save()
        self.assertTrue(timezone.now() > self.ticketed_event.date)

        management.call_command('cancel_unpaid_ticket_bookings')
        # emails are sent to user per cancelled booking and studio once
        # for all cancelled bookings
        self.unpaid.refresh_from_db()
        self.paid.refresh_from_db()
        self.assertEquals(len(mail.outbox), 0)
        self.assertFalse(self.unpaid.cancelled)
        self.assertFalse(self.paid.cancelled)

    @patch('booking.management.commands.cancel_unpaid_ticket_bookings.timezone')
    def test_dont_cancel_for_already_cancelled(self, mock_tz):
        """
        ignore already cancelled bookings
        """
        mock_tz.now.return_value = datetime(
            2015, 2, 11, tzinfo=timezone.utc
        )
        self.unpaid.cancelled = True
        self.unpaid.save()

        management.call_command('cancel_unpaid_ticket_bookings')
        # emails are sent to user per cancelled booking and studio once
        # for all cancelled bookings
        self.unpaid.refresh_from_db()
        self.assertEquals(len(mail.outbox), 0)
        self.assertTrue(self.unpaid.cancelled)

    @patch('booking.management.commands.cancel_unpaid_ticket_bookings.timezone')
    def test_dont_cancel_for_cancelled_events(self, mock_tz):
        """
        ignore bookings for cancelled events
        """
        mock_tz.now.return_value = datetime(
            2015, 2, 11, tzinfo=timezone.utc
        )
        self.ticketed_event.cancelled = True
        self.ticketed_event.save()
        self.assertFalse(self.unpaid.cancelled)

        management.call_command('cancel_unpaid_ticket_bookings')
        # emails are sent to user per cancelled booking and studio once
        # for all cancelled bookings
        self.unpaid.refresh_from_db()
        self.assertEquals(len(mail.outbox), 0)
        self.assertFalse(self.unpaid.cancelled)

    @patch('booking.management.commands.cancel_unpaid_ticket_bookings.timezone')
    def test_dont_cancel_bookings_created_within_past_6_hours(self, mock_tz):
        """
        Avoid immediately cancelling bookings made within the cancellation
        period to allow time for users to make payments
        """
        mock_tz.now.return_value = datetime(
            2015, 2, 11, 12, 0, tzinfo=timezone.utc
        )

        # self.ticketed_event payment due date 2015/2/11 23:59

        unpaid_within_6_hrs = mommy.make(
            TicketBooking,
            ticketed_event=self.ticketed_event,
            paid=False,
            date_booked=datetime(
                2015, 2, 11, 6, 30, tzinfo=timezone.utc
            ),
            warning_sent=True
        )
        unpaid_more_than_6_hrs = mommy.make(
            TicketBooking,
            ticketed_event=self.ticketed_event,
            paid=False,
            date_booked=datetime(
                2015, 2, 10, 5, 30, tzinfo=timezone.utc
            ),
            warning_sent=True
        )

        self.assertFalse(unpaid_within_6_hrs.cancelled)
        self.assertFalse(unpaid_more_than_6_hrs.cancelled)

        management.call_command('cancel_unpaid_ticket_bookings')
        unpaid_within_6_hrs.refresh_from_db()
        unpaid_more_than_6_hrs.refresh_from_db()
        self.assertFalse(unpaid_within_6_hrs.cancelled)
        self.assertTrue(unpaid_more_than_6_hrs.cancelled)

    @patch('booking.management.commands.cancel_unpaid_ticket_bookings.timezone')
    def test_only_send_one_email_to_studio(self, mock_tz):
        """
        users are emailed per booking, studio just receives one summary
        email
        """
        mock_tz.now.return_value = datetime(
            2015, 2, 11, tzinfo=timezone.utc
        )
        for i in range(5):
            mommy.make(
                TicketBooking, ticketed_event=self.ticketed_event,
                cancelled=False, paid=False,
                user__email="unpaid_user{}@test.com".format(i),
                date_booked= datetime(
                    2015, 2, 9, tzinfo=timezone.utc
                ),
                warning_sent=True
            )
        for booking in TicketBooking.objects.all():
            mommy.make(Ticket, ticket_booking=booking)

        management.call_command('cancel_unpaid_ticket_bookings')
        # emails are sent to user per cancelled booking (6) (these 5 plus
        # self.unpaid) and studio once for all cancelled bookings
        self.unpaid.refresh_from_db()
        self.assertEquals(len(mail.outbox), 7)
        self.assertTrue(self.unpaid.cancelled)
        self.assertEquals(
            TicketBooking.objects.filter(cancelled=True).count(), 6
        )
        cancelled_booking_emails = [
            booking.user.email for booking
            in TicketBooking.objects.filter(cancelled=True)
        ]
        all_emails = cancelled_booking_emails + [settings.DEFAULT_STUDIO_EMAIL]

        self.assertEquals(
            all_emails, [email.to[0] for email in mail.outbox]
        )

    @patch('booking.management.commands.delete_unconfirmed_ticket_bookings.timezone')
    def test_delete_unconfirmed_ticket_bookings_after_1_hr(self, mock_tz):
        mock_tz.now.return_value = datetime(
            2015, 2, 11, 12, 0, tzinfo=timezone.utc
        )
        unconfirmed_ticket_booking = mommy.make(
            TicketBooking, ticketed_event=self.ticketed_event,
            date_booked=datetime(2015, 2, 10, 10, 0, tzinfo=timezone.utc),
            purchase_confirmed=False
        )
        unconfirmed_ticket_booking1 = mommy.make(
            TicketBooking, ticketed_event=self.ticketed_event,
            date_booked=datetime(2015, 2, 10, 11, 30, tzinfo=timezone.utc),
            purchase_confirmed=False
        )
        for booking in TicketBooking.objects.all():
            mommy.make(Ticket, ticket_booking=booking)

        management.call_command('delete_unconfirmed_ticket_bookings')
        # only unconfirmed_ticket_booking has been deleted (booked >1 hr ago)
        self.assertEqual(
            TicketBooking.objects.filter(purchase_confirmed=False).count(),
            1
        )

        with self.assertRaises(TicketBooking.DoesNotExist):
            TicketBooking.objects.get(id=unconfirmed_ticket_booking.id)

        # confirm that associated tickets have also been deleted
        self.assertEqual(
            Ticket.objects.filter(
                ticket_booking__id=unconfirmed_ticket_booking.id
            ).count(),
            0
        )
        # unconfirmed_ticket_booking1 still has its ticket
        self.assertEqual(
            Ticket.objects.filter(
                ticket_booking__id=unconfirmed_ticket_booking1.id
            ).count(),
            0
        )

class BlockBookingsReportTests(TestCase):

    def setUp(self):
        """
        Users with active/inactive blocks
        Bookings for relevant classes not made with the active block but
        booked after it's start date
        Report unpaid/paid/paid with paypal
        Ignore free
        """
        self.user1 = mommy.make_recipe('booking.user')
        self.user2 = mommy.make_recipe('booking.user')

        self.event_type = mommy.make_recipe('booking.event_type_PC')

        self.user1_active_block = mommy.make_recipe(
            'booking.block_5', user=self.user1,
            start_date=timezone.now() - timedelta(10),
            block_type__event_type=self.event_type,
            paid=True
        )
        self.user2_active_block = mommy.make_recipe(
            'booking.block_5', user=self.user2,
            start_date=timezone.now() - timedelta(10),
            block_type__event_type=self.event_type, paid=True
        )

        user1_bookings_on_block = mommy.make_recipe(
            'booking.booking',
            user=self.user1,
            event__event_type=self.event_type,
            block=self.user1_active_block,
            date_booked=timezone.now() - timedelta(8),
            _quantity=2
        )
        self.user1_booking_not_on_block = mommy.make_recipe(
            'booking.booking',
            user=self.user1,
            event__event_type=self.event_type,
            date_booked=timezone.now() - timedelta(8)
        )
        user1_booking_old = mommy.make_recipe(
            'booking.booking',
            user=self.user1,
            event__event_type=self.event_type,
            date_booked=timezone.now() - timedelta(12)
        )
        user1_booking_free = mommy.make_recipe(
            'booking.booking',
            user=self.user1,
            event__event_type=self.event_type,
            free_class=True,
            date_booked=timezone.now() - timedelta(8)
        )

        # redirect stdout so we can test it
        self.output = StringIO()
        self.saved_stdout = sys.stdout
        sys.stdout = self.output

    def tearDown(self):
        self.output.close()
        sys.stdout = self.saved_stdout

    def test_block_booking_report(self):
        management.call_command('block_bookings_report')

        # user 1: one booking made on the active block in the right time
        # period which is not free
        self.assertEqual(len(mail.outbox), 1)
        self.assertEqual(
            ActivityLog.objects.last().log,
            'Possible issues with bookings for user {}. Check bookings since '
            '{} block ({}) start that are not assigned to the block ('
            'support notified by email)'.format(
                self.user1.username,
                self.user1_active_block.block_type.event_type.subtype,
                self.user1_active_block.id
            )
        )
        self.assertEqual(
            self.output.getvalue(),
            'User {username} ({user_id}) has 1 booking made for class type '
            '{block_subtype} without using the active block {block_id}\n'
            '1 booking is unpaid or not marked as payment_confirmed '
            '(ids {unpaid_id})\n'.format(
                username=self.user1.username, user_id=self.user1.id,
                block_subtype=self.user1_active_block.block_type.event_type.subtype,
                block_id=self.user1_active_block.id,
                unpaid_id=self.user1_booking_not_on_block.id,
            )
        )

    def test_block_booking_report_with_paid(self):
        paid_booking = mommy.make_recipe(
            'booking.booking',
            user=self.user1,
            event__event_type=self.event_type,
            date_booked=timezone.now() - timedelta(8),
            paid=True, payment_confirmed=True
        )
        paid_by_pp_booking = mommy.make_recipe(
            'booking.booking',
            user=self.user1,
            event__event_type=self.event_type,
            date_booked=timezone.now() - timedelta(8),
            paid=True, payment_confirmed=True
        )
        mommy.make(
            PaypalBookingTransaction, booking=paid_by_pp_booking,
            invoice_id='inv', transaction_id='1'
        )

        management.call_command('block_bookings_report')
        # user 1: 3 bookings made on the active block in the right time
        # period which are not free (2 paid, 1 with pp, 1 unpaid)
        self.assertEqual(len(mail.outbox), 1)
        self.assertEqual(
            ActivityLog.objects.last().log,
            'Possible issues with bookings for user {}. Check bookings since '
            '{} block ({}) start that are not assigned to the block ('
            'support notified by email)'.format(
                self.user1.username,
                self.user1_active_block.block_type.event_type.subtype,
                self.user1_active_block.id
            )
        )
        self.assertEqual(
            self.output.getvalue(),
            'User {username} ({user_id}) has 3 bookings made for class type '
            '{block_subtype} without using the active block {block_id}\n'
            '1 booking is unpaid or not marked as payment_confirmed '
            '(ids {unpaid_id})\n'
            '2 bookings are paid (ids {paid1}, {paid2})\n'
            'Paid booking ids that have been paid directly with '
            'paypal: {paid2}\n'.format(
                username=self.user1.username, user_id=self.user1.id,
                block_subtype=self.user1_active_block.block_type.event_type.subtype,
                block_id=self.user1_active_block.id,
                unpaid_id=self.user1_booking_not_on_block.id,
                paid1=paid_booking.id, paid2=paid_by_pp_booking.id
            )
        )

    def test_block_booking_report_with_no_issues(self):
        self.user1_booking_not_on_block.delete()
        management.call_command('block_bookings_report')

        self.assertEqual(
            self.output.getvalue(),
            'No issues to report for users with blocks\n'
        )


class ActivateBlockTypeTests(TestCase):

    def test_activate_blocktypes(self):
        mommy.make_recipe(
            'booking.blocktype5', active=False, identifier='test', _quantity=5
        )
        self.assertEqual(
            BlockType.objects.filter(active=True).count(), 0
        )
        management.call_command(
            'activate_blocktypes', 'test', 'on'
        )
        self.assertEqual(
            BlockType.objects.filter(active=True).count(), 5
        )

    def test_deactivate_blocktypes(self):
        mommy.make_recipe(
            'booking.blocktype5', identifier='test', _quantity=5
        )
        self.assertEqual(
            BlockType.objects.filter(active=True).count(), 5
        )
        management.call_command(
            'activate_blocktypes', 'test', 'off'
        )
        self.assertEqual(
            BlockType.objects.filter(active=True).count(), 0
        )

    def test_activate_blocktypes_only_activates_by_identifier(self):
        mommy.make_recipe(
            'booking.blocktype5', active=False, identifier='test', _quantity=5
        )
        mommy.make_recipe(
            'booking.blocktype5', active=False, identifier='test1', _quantity=5
        )
        self.assertEqual(
            BlockType.objects.filter(active=True).count(), 0
        )
        management.call_command('activate_blocktypes', 'test', 'on')
        self.assertEqual(
            BlockType.objects.filter(active=True).count(), 5
        )

    def test_activate_multiple_identifiers(self):
        mommy.make_recipe(
            'booking.blocktype5', active=False, identifier='test', _quantity=5
        )
        mommy.make_recipe(
            'booking.blocktype5', active=False, identifier='test1', _quantity=5
        )
        inactive_blocktypes = mommy.make_recipe(
            'booking.blocktype5', active=False, identifier='test2', _quantity=5
        )
        self.assertEqual(
            BlockType.objects.filter(active=True).count(), 0
        )
        management.call_command('activate_blocktypes', 'test', 'test1', 'on')
        active_blocktypes = BlockType.objects.filter(active=True)
        self.assertEqual(active_blocktypes.count(), 10)
        for blocktype in inactive_blocktypes:
            self.assertTrue(blocktype not in active_blocktypes)

    def test_activate_blocktypes_emails_support(self):
        mommy.make_recipe(
            'booking.blocktype5', active=False, identifier='test', _quantity=5
        )
        self.assertEqual(
            BlockType.objects.filter(active=True).count(), 0
        )
        management.call_command(
            'activate_blocktypes', 'test', 'on'
        )
        self.assertEqual(
            BlockType.objects.filter(active=True).count(), 5
        )
        self.assertEqual(len(mail.outbox), 1)
        email = mail.outbox[0]
        self.assertEqual(
            email.subject,
            '{} Block types activated'.format(
                settings.ACCOUNT_EMAIL_SUBJECT_PREFIX
            )
        )
<<<<<<< HEAD
        self.assertEqual(email.to, [settings.SUPPORT_EMAIL])
=======
        self.assertEqual(email.to, [settings.SUPPORT_EMAIL])


class ActivateSaleTests(TestCase):

    def test_activate_sale_prices(self):

        pc_ev_type, _ = EventType.objects.get_or_create(
            event_type='CL', subtype='Pole level class'
        )
        oc_ev_type, _ = EventType.objects.get_or_create(
            event_type='CL', subtype='Other class'
        )
        pp_ev_type, _ = EventType.objects.get_or_create(
            event_type='CL', subtype='Pole practice'
        )

        mommy.make(
            Event, date=timezone.now() + timedelta(1),
            cost=7.50, booking_open=False,
            payment_open=False, event_type=pc_ev_type,
            _quantity=5
        )
        mommy.make(
            Event, date=timezone.now() + timedelta(1),
            cost=7.50, booking_open=False,
            payment_open=False, event_type=oc_ev_type,
            _quantity=5
        )
        mommy.make(
            Event, date=timezone.now() + timedelta(1),
            cost=4, booking_open=False,
            payment_open=False, event_type=pp_ev_type,
            _quantity=5
        )

        management.call_command('sale', 'on')

        classes = Event.objects.filter(event_type__subtype='Pole level class')
        other_classes = Event.objects.filter(event_type__subtype='Other class')
        practices = Event.objects.filter(event_type__subtype='Pole practice')

        self.assertEqual(classes.count(), 5)
        for pc in classes:
            self.assertEqual(pc.cost, 6.50)
            self.assertTrue(pc.booking_open)
            self.assertTrue(pc.payment_open)

        self.assertEqual(practices.count(), 5)
        for pp in practices:
            self.assertEqual(pp.cost, 3.00)
            self.assertTrue(pp.booking_open)
            self.assertTrue(pp.payment_open)

        self.assertEqual(other_classes.count(), 5)
        for oc in other_classes:
            self.assertEqual(oc.cost, 7.50)
            self.assertFalse(oc.booking_open)
            self.assertFalse(oc.payment_open)

        self.assertEqual(len(mail.outbox), 1)
        email = mail.outbox[0]
        self.assertEqual(email.to, [settings.SUPPORT_EMAIL])

        management.call_command('sale', 'off')

        classes = Event.objects.filter(event_type__subtype='Pole level class')
        other_classes = Event.objects.filter(event_type__subtype='Other class')
        practices = Event.objects.filter(event_type__subtype='Pole practice')

        self.assertEqual(classes.count(), 5)
        for pc in classes:
            self.assertEqual(pc.cost, 7.50)
            self.assertTrue(pc.booking_open)
            self.assertTrue(pc.payment_open)

        self.assertEqual(practices.count(), 5)
        for pp in practices:
            self.assertEqual(pp.cost, 4.00)
            self.assertTrue(pp.booking_open)
            self.assertTrue(pp.payment_open)

        self.assertEqual(other_classes.count(), 5)
        for oc in other_classes:
            self.assertEqual(oc.cost, 7.50)
            self.assertFalse(oc.booking_open)
            self.assertFalse(oc.payment_open)
>>>>>>> 05f37de3
<|MERGE_RESOLUTION|>--- conflicted
+++ resolved
@@ -2017,9 +2017,6 @@
                 settings.ACCOUNT_EMAIL_SUBJECT_PREFIX
             )
         )
-<<<<<<< HEAD
-        self.assertEqual(email.to, [settings.SUPPORT_EMAIL])
-=======
         self.assertEqual(email.to, [settings.SUPPORT_EMAIL])
 
 
@@ -2106,5 +2103,4 @@
         for oc in other_classes:
             self.assertEqual(oc.cost, 7.50)
             self.assertFalse(oc.booking_open)
-            self.assertFalse(oc.payment_open)
->>>>>>> 05f37de3
+            self.assertFalse(oc.payment_open)